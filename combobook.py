#!/usr/bin/env python3
"""
<<<<<<< HEAD
ABtools/combobook.py  ·  v1.2  ·  2025-06-14
=======
ABtools/combobook.py  ·  v1.3  ·  2025-06-14
>>>>>>> 6c114e9d
Tag (Open Library / Google Books / Audible) → flatten discs → build Audiobookshelf folders
in one pass.

USAGE
-----
# dry-run (preview only)
python combo_abooks.py  "E:\\Audio Books"  "G:\\AudiobookShelf"

# tag + move, ask Y/N for each metadata hit
python combo_abooks.py  "E:\\Audio Books"  "G:\\AudiobookShelf"  --commit

# tag + move, auto-accept every hit
python combo_abooks.py  "E:\\Audio Books"  "G:\\AudiobookShelf"  --commit  --yes
"""

from __future__ import annotations
import argparse, re, shutil, subprocess, sys, textwrap, json
from collections import defaultdict
from dataclasses import dataclass
from pathlib import Path
from typing import List, Optional
from difflib import SequenceMatcher

# ───────────── configuration ────────────────────────────────────────────────
AUDIO_EXTS   = {".mp3", ".m4b", ".m4a", ".flac", ".ogg", ".opus"}
FLATTEN_DISCS = True
RENAME_TRACKS = False          # Track 001.*, Track 002.* …
WRITE_TAGS    = True           # needs ffmpeg on PATH
AUTO_YES      = False          # --yes overrides per-run

# “disc / disk / cd / part” + optional ()[]{}
DISC_RX = re.compile(
    r'(?:[\(\[{]?)(?:disc|disk|cd|part)[\s_\-]*(?P<num>\d{1,3})(?:[\)\]}]?)',
    re.IGNORECASE,
)
# also match "(1 of 5)" / "(3/5)" patterns
PART_RX = re.compile(r"\((?P<num>\d{1,3})\s*(?:of|/)?\s*\d{1,3}\)", re.IGNORECASE)

# ︙ — regular expressions carried over from search_and_tag.py — ︙
TAIL_RX  = re.compile(r"(?:\{[^}]*\})?(?:\s*\d+\.\d{2}\.\d{2})?(?:\s*\d+\s*[kK])?\s*$")
PAREN_RX = re.compile(r"\([^)]*\)")
YEAR_RX  = re.compile(r"^(\d{4})\s*[-_]\s*")
LEAF_RX = re.compile(
    r"""^\s*
        (?:(?P<seq>\d+)\s*[-_]\s*)?   # optional  '5 - '
        (?P<title>.+?)                #          'Jaws of Darkness'
        \s*\(\s*(?P<year>\d{4})\s*\)  #          '(2003)'
        \s*$""", re.VERBOSE)

PARENT_RANGE_RX = re.compile(
    r"""^(?P<series>.+?)\s*\(\s*\d{4}\s*-\s*\d{4}\s*\)\s*$""", re.VERBOSE)
SEQ_TITLE_YEAR_RX = re.compile(
    r"^\s*(?P<seq>\d+)\s*[-_]\s*(?P<title>.+?)\s*\(\s*(?P<year>\d{4})\s*\)\s*$"
)
# ───────────── optional deps ────────────────────────────────────────────────
try:
    import requests, mutagen
    from mutagen import File as MFile
    from bs4 import BeautifulSoup
except ImportError as e:
    sys.exit(
        "missing dependency: {}  ➜  pip install mutagen requests beautifulsoup4".format(
            e.name
        )
    )

# colour
try:
    from rich import print as rprint
    from rich.prompt import Confirm
except ImportError:
    _T = re.compile(r"\[/?[a-z]+.*?]", re.I)
    def rprint(*a, **k): print(_T.sub("", " ".join(map(str, a))), **k)
    class Confirm:
        @staticmethod
        def ask(q:str, default:bool=False):
            ans=input(f"{q} [{'Y/n' if default else 'y/N'}] ").strip().lower()
            return default if ans=="" else ans in {"y","yes"}

FFMPEG = shutil.which("ffmpeg") if WRITE_TAGS else None
if WRITE_TAGS and not FFMPEG:
    rprint("[yellow]⚠ FFmpeg not found – tag writing disabled.[/]")
    WRITE_TAGS = False
    

# ───────────── dataclass ────────────────────────────────────────────────────
@dataclass
class Meta:
    author:str
    title:str
    year:Optional[str]=None
    series:Optional[str]=None
    seq:Optional[str]=None
    narr:Optional[str]=None

# ───────────── helpers ──────────────────────────────────────────────────────
def slug(t:str)->str:
    return re.sub(r'[<>:"/\\|?*\x00-\x1F]',"",t).strip().rstrip(" .")

def leaf_dirs(root:Path)->List[Path]:
    return [p for p in root.rglob("*")
            if p.is_dir()
            and any(f.suffix.lower() in AUDIO_EXTS for f in p.iterdir())
            and not any(c.is_dir() and any(g.suffix.lower() in AUDIO_EXTS for g in c.iterdir())
                        for c in p.iterdir())]

# ───────────── existing tag reader ──────────────────────────────────────────
def tags_from_track(track:Path)->Optional[Meta]:
    try:
        au = MFile(track, easy=True)
    except mutagen.MutagenError:
        return None
    if not au or "artist" not in au or "album" not in au:
        return None
    return Meta(
        author = au["artist"][0],
        title  = au["album"][0],
        year   = au.get("date",[None])[0][:4] if "date" in au else None,
        series = au.get("series",[None])[0] if "series" in au else None,
        seq    = au.get("series-part",[None])[0] if "series-part" in au else None,
        narr   = au.get("composer",[None])[0] if "composer" in au else None,
    )

# ───────────── folder-name guess (uses TAIL_RX, PAREN_RX, YEAR_RX) ───────────
def clean_tail(s:str)->str:
    return TAIL_RX.sub("", s).strip()

def guess_from_folder(leaf: Path) -> Meta:
    """
    1) Parse a leaf folder name like "5 - Jaws of Darkness (2003)" → seq=5, title, year.
    2) If its parent is "Southern Victory (1997-2007)", extract series="Southern Victory"
       and set author_dir = parent.parent.
       Otherwise, author_dir = parent.
    3) Climb from author_dir upward until we find a folder name that "looks like"
       an author (contains a space but isn't just a year).
    4) Return Meta(author, title, year, series, seq, narr=None).
    """
    # 1) Try to match "Seq - Title (Year)" exactly.
    m = LEAF_RX.match(leaf.name)
    if m:
        seq   = m.group("seq")
        title = m.group("title").strip()
        year  = m.group("year")
    else:
        # Fallback: strip common tails and try to find a year anywhere
        seq = None
        raw = PAREN_RX.sub("", clean_tail(leaf.name)).strip()
        y   = YEAR_RX.search(raw)
        year = y.group(1) if y else None
        title = raw

    # 2) Look at parent folder for a "<Series> (YYYY-YYYY)" pattern
    parent = leaf.parent
    series = None
    parent_match = PARENT_RANGE_RX.match(parent.name)
    if parent_match:
        series = parent_match.group("series").strip()
        author_dir = parent.parent
    else:
        author_dir = parent

    # 3) Climb up until we find a plausible author name (contains a space, not just a year)
    author = "Unknown Author"
    for candidate in [author_dir, *author_dir.parents]:
        name = candidate.name
        # if name has at least one space and is not exactly a 4-digit year:
        if " " in name and not YEAR_RX.fullmatch(name):
            author = name
            break

    return Meta(author=author, title=title, year=year, series=series, seq=seq)

# ───────────── online lookup (Open Library ▸ Google Books) ──────────────────
def ol_search_all(meta: Meta) -> List[Meta]:
    try:
        q = f"title:{meta.title} author:{meta.author}"
        r = requests.get(
            "https://openlibrary.org/search.json",
            params={"q": q, "limit": 5}, timeout=10,
        ).json()
        out = []
        for doc in r.get("docs", []):
            out.append(
                Meta(
                    author=", ".join(doc.get("author_name", ["Unknown"])),
                    title=doc.get("title"),
                    year=str(doc.get("first_publish_year")) if doc.get("first_publish_year") else None,
                )
            )
        return out
    except Exception:
        return []

def gb_search_all(meta: Meta) -> List[Meta]:
    try:
        q = f'intitle:"{meta.title}"+inauthor:"{meta.author}"'
        r = requests.get(
            "https://www.googleapis.com/books/v1/volumes",
            params={"q": q, "maxResults": 5}, timeout=10,
        ).json()
        out = []
        for item in r.get("items", []):
            info = item["volumeInfo"]
            out.append(
                Meta(
                    author=", ".join(info.get("authors", ["Unknown"])),
                    title=info.get("title"),
                    year=info.get("publishedDate", "")[:4] or None,
                )
            )
        return out
    except Exception:
        return []

def audible_search_all(meta: Meta) -> List[Meta]:
    try:
        q = f"{meta.title} {meta.author}"
        html = requests.get(
            "https://www.audible.com/search",
            params={"keywords": q},
            headers={"User-Agent": "Mozilla/5.0"},
            timeout=10,
        ).text
        soup = BeautifulSoup(html, "html.parser")
        out = []
        for item in soup.select("li.bc-list-item"):
            title_el = item.select_one("h3")
            author_el = item.select_one(".authorLabel a")
            year_el = item.select_one(".releaseDateLabel+span")
            if not title_el or not author_el:
                continue
            year = None
            if year_el:
                m = re.search(r"\d{4}", year_el.get_text())
                if m:
                    year = m.group(0)
            out.append(
                Meta(
                    author=author_el.get_text(strip=True),
                    title=title_el.get_text(strip=True),
                    year=year,
                )
            )
            if len(out) >= 5:
                break
        return out
    except Exception:
        return []

def _similarity(a: Meta, b: Meta) -> float:
    t1 = f"{a.author} {a.title}".lower()
    t2 = f"{b.author} {b.title}".lower()
    return SequenceMatcher(None, t1, t2).ratio()

def choose_meta(guess: Meta) -> Optional[Meta]:
    candidates = (
        ol_search_all(guess)
        + gb_search_all(guess)
        + audible_search_all(guess)
    )
    if not candidates:
        return None

    seen = set()
    unique = []
    for c in candidates:
        key = (c.author.lower(), c.title.lower())
        if key not in seen:
            unique.append(c)
            seen.add(key)
    candidates = unique

    candidates.sort(key=lambda m: _similarity(guess, m), reverse=True)

    for hit in candidates:
        score = _similarity(guess, hit)
        rprint(
            f"  guess: [italic]{guess.title}[/] by {guess.author} ({guess.year or '?'})"
        )
        rprint(
            f"  match: [bold]{hit.title}[/] by {hit.author} ({hit.year or '?'})  score: {score:.2f}"
        )
        if AUTO_YES or Confirm.ask("  use this metadata?", default=score > 0.8):
            return hit
    return None

# ───────────── FFmpeg tag writer (title / artist / year) ─────────────────────
def write_tags(track:Path, meta:Meta):
    if not WRITE_TAGS: return
    tmp = track.with_suffix(track.suffix+".tmp")
    cmd=[FFMPEG,"-nostdin","-loglevel","error","-y","-i",str(track),"-codec","copy",
         "-metadata",f"artist={meta.author}",
         "-metadata",f"album={meta.title}",
         "-metadata",f"title={track.stem}"]
    if meta.series:
        cmd += ["-metadata", f"series={meta.series}"]
    if meta.seq:
        cmd += ["-metadata", f"series-part={meta.seq}"]
    if meta.year: cmd+=["-metadata",f"date={meta.year}"]
    subprocess.run(cmd,stdout=subprocess.DEVNULL,stderr=subprocess.DEVNULL)
    if tmp.exists(): tmp.replace(track)

# ───────────── disc-flattener ────────────────────────────────────────────────
def flatten(folder: Path, dry: bool):
    discs = []
    for p in folder.iterdir():
        if not p.is_dir():
            continue
        m = DISC_RX.search(p.name) or PART_RX.search(p.name)
        if m:
            discs.append((int(m.group("num")), p))
    discs.sort(key=lambda t: t[0])
    if not discs:
        return

    tracks = []
    single_file = True
    for num, d in discs:
        disc_tracks = sorted(t for t in d.iterdir() if t.suffix.lower() in AUDIO_EXTS)
        tracks.extend((num, t) for t in disc_tracks)
        if len(disc_tracks) != 1:
            single_file = False
    if not tracks:
        return

    rprint(f"  · flatten {len(discs)} disc dirs → {len(tracks)} tracks")
    if single_file:
        digits = len(str(len(discs)))
        for num, src in tracks:
            dest = folder / f"Part {num:0{digits}d}{src.suffix.lower()}"
            rprint(f"    {'mv' if not dry else '↪'} {src.name} → {dest.name}")
            if not dry:
                dest.parent.mkdir(exist_ok=True)
                shutil.move(src, dest)
    else:
        digits = len(str(len(tracks)))
        for i, (num, src) in enumerate(tracks, 1):
            dest = folder / f"Track {i:0{digits}d}{src.suffix.lower()}"
            rprint(f"    {'mv' if not dry else '↪'} {src.name} → {dest.name}")
            if not dry:
                dest.parent.mkdir(exist_ok=True)
                shutil.move(src, dest)

    if not dry:
        for _, d in discs:
            try:
                d.rmdir()
            except OSError:
                pass

# ───────────── track renamer ─────────────────────────────────────────────────
def rename_tracks(folder:Path):
    tracks=sorted(p for p in folder.iterdir() if p.suffix.lower() in AUDIO_EXTS)
    digits=len(str(len(tracks)))
    for i,p in enumerate(tracks,1):
        new=p.with_name(f"Track {i:0{digits}d}{p.suffix.lower()}")
        if new!=p: p.rename(new)

# ───────────── build Audiobookshelf dest path ────────────────────────────────
# ───────────── updated dest_path() with truncation ────────────────────────────
# ───────────── updated dest_path() with per-component truncation ─────────────
MAX_AUTHOR_LEN = 50
MAX_SERIES_LEN = 50
MAX_TITLE_LEN  = 50
def _truncate(name: str, limit: int) -> str:
    """
    Return a slugged version of name truncated to at most `limit` characters,
    trimming any trailing dots or spaces.
    """
    slugged = slug(name)
    if len(slugged) <= limit:
        return slugged
    return slugged[:limit].rstrip(". ")

def dest_path(lib: Path, meta: Meta) -> Path:
    """
    Build the Audiobookshelf destination path, truncating each component:
      • <author>  → at most MAX_AUTHOR_LEN
      • <series>  → at most MAX_SERIES_LEN
      • <title>   → at most MAX_TITLE_LEN
    """
    # 1) Truncate author
    author_folder = _truncate(meta.author or "Unknown Author", MAX_AUTHOR_LEN)
    dest = lib / author_folder

    # 2) Truncate series, if present
    if meta.series:
        series_folder = _truncate(meta.series, MAX_SERIES_LEN)
        dest /= series_folder

    # 3) Build the “Vol … – YYYY – Title {Narrator}” bits
    bits = []
    if meta.seq:
        bits.append(f"Vol {meta.seq}")
    if meta.year:
        bits.append(meta.year)
    bits.append(meta.title)
    if meta.narr:
        bits.append(f"{{{meta.narr}}}")

    full_title = " - ".join(bits)
    title_slug = _truncate(full_title, MAX_TITLE_LEN)

    # 4) Append the truncated title slug
    dest /= title_slug
    return dest

# ───────────── process one folder ────────────────────────────────────────────
def process(folder: Path, lib: Path, dry: bool, yes: bool, summary: dict):
    summary["total"] += 1

    # 1) Gather all audio files in this folder
    audio_files = [p for p in folder.iterdir() if p.suffix.lower() in AUDIO_EXTS]
    if not audio_files:
        rprint("• no audio:", folder)
        summary["skip"] += 1
        return

    # 2) Look for the first file that already has valid artist+album tags
    meta: Optional[Meta] = None
    for t in audio_files:
        existing = tags_from_track(t)
        if existing:
            meta = existing
            break

    # 3) If none of the files had tags, do the online‐lookup flow
    if not meta:
        # Guess metadata from folder name
        guess = guess_from_folder(folder)
        # Prompt the user (or auto‐yes) for a match
        hit = choose_meta(guess)
        if not hit:
            rprint("[yellow]• skip (no tags / no match):[/] ", folder.relative_to(SRC))
            summary["skip"] += 1
            return

        # Write tags to all tracks in this folder
        for t in audio_files:
            write_tags(t, hit)
        meta = hit

    # 4) At this point 'meta' is guaranteed to contain author/title, etc.
    #    We can flatten / rename / move as before.

    if FLATTEN_DISCS:
        flatten(folder, dry)
    if RENAME_TRACKS and not FLATTEN_DISCS:
        rename_tracks(folder)

    dest = dest_path(lib, meta)
    if dest.exists():
        # If the series folder exists but is empty, we can still write into it
        if dest.is_dir() and not any(dest.iterdir()):
            pass
        elif dest.is_dir():
            rprint("[cyan]• book already moved, skip:[/]", dest.relative_to(lib))
            summary["exists"] += 1
            return
        else:
            rprint("[red]✗ destination collision (file exists), skip:[/]", dest.relative_to(lib))
            summary["exists"] += 1
            return

    rprint(f"{'mv' if not dry else '↪'} {folder.relative_to(SRC)} → {dest.relative_to(lib)}")
    if not dry:
        shutil.move(str(folder), str(dest))
        summary["moved"] += 1
    else:
        summary["would_move"] += 1


# ───────────── CLI driver ────────────────────────────────────────────────────
def main(src:Path, lib:Path, commit:bool, yes:bool):
    summary=defaultdict(int)
    for leaf in leaf_dirs(src):
        process(leaf,lib,dry=not commit,yes=yes,summary=summary)
    rprint("\n[bold]summary[/]")
    for k in ("total","moved","would_move","exists","skip"):
        rprint(f"  {k:12}: {summary[k]}")

if __name__=="__main__":
    ap=argparse.ArgumentParser(
        formatter_class=argparse.RawDescriptionHelpFormatter,
        description="Tag via Open Library / Google Books, flatten discs & build Audiobookshelf folders.",
        epilog=textwrap.dedent("""\
            options
            -------
              --commit    actually move / write tags (omit for preview)
              --yes       auto-accept every metadata match
            """))
    ap.add_argument("source_root", type=Path)
    ap.add_argument("library_root", type=Path)
    ap.add_argument("--commit", action="store_true")
    ap.add_argument("--yes",    action="store_true")
    args=ap.parse_args()
    SRC=args.source_root.resolve(); LIB=args.library_root.resolve()
    if not SRC.is_dir(): sys.exit("source_root not found")
    LIB.mkdir(exist_ok=True, parents=True)
    AUTO_YES=args.yes
    main(SRC,LIB,args.commit,args.yes)<|MERGE_RESOLUTION|>--- conflicted
+++ resolved
@@ -1,10 +1,6 @@
 #!/usr/bin/env python3
 """
-<<<<<<< HEAD
-ABtools/combobook.py  ·  v1.2  ·  2025-06-14
-=======
 ABtools/combobook.py  ·  v1.3  ·  2025-06-14
->>>>>>> 6c114e9d
 Tag (Open Library / Google Books / Audible) → flatten discs → build Audiobookshelf folders
 in one pass.
 
