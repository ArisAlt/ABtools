#!/usr/bin/env python3
"""
<<<<<<< HEAD
ABtools/combobook.py  ·  v1.3  ·  2025-06-14
=======
ABtools/combobook.py  ·  v1.2  ·  2025-06-14
>>>>>>> fb55371e
Tag (Open Library / Google Books / Audible) → flatten discs → build Audiobookshelf folders
in one pass.

USAGE
-----
# dry-run (preview only)
python combo_abooks.py  "E:\\Audio Books"  "G:\\AudiobookShelf"

# tag + move, ask Y/N for each metadata hit
python combo_abooks.py  "E:\\Audio Books"  "G:\\AudiobookShelf"  --commit

# tag + move, auto-accept every hit
python combo_abooks.py  "E:\\Audio Books"  "G:\\AudiobookShelf"  --commit  --yes
"""

from __future__ import annotations
import argparse, re, shutil, subprocess, sys, textwrap, json
from collections import defaultdict
from dataclasses import dataclass
from pathlib import Path
from typing import List, Optional
from difflib import SequenceMatcher

# ───────────── configuration ────────────────────────────────────────────────
AUDIO_EXTS   = {".mp3", ".m4b", ".m4a", ".flac", ".ogg", ".opus"}
FLATTEN_DISCS = True
RENAME_TRACKS = False          # Track 001.*, Track 002.* …
WRITE_TAGS    = True           # needs ffmpeg on PATH
AUTO_YES      = False          # --yes overrides per-run

# “disc / disk / cd / part” + optional ()[]{}
DISC_RX = re.compile(
    r'(?:[\(\[{]?)(?:disc|disk|cd|part)[\s_\-]*(?P<num>\d{1,3})(?:[\)\]}]?)',
    re.IGNORECASE,
)
# also match "(1 of 5)" / "(3/5)" patterns
PART_RX = re.compile(r"\((?P<num>\d{1,3})\s*(?:of|/)?\s*\d{1,3}\)", re.IGNORECASE)

# ︙ — regular expressions carried over from search_and_tag.py — ︙
TAIL_RX  = re.compile(r"(?:\{[^}]*\})?(?:\s*\d+\.\d{2}\.\d{2})?(?:\s*\d+\s*[kK])?\s*$")
PAREN_RX = re.compile(r"\([^)]*\)")
YEAR_RX  = re.compile(r"^(\d{4})\s*[-_]\s*")
LEAF_RX = re.compile(
    r"""^\s*
        (?:(?P<seq>\d+)\s*[-_]\s*)?   # optional  '5 - '
        (?P<title>.+?)                #          'Jaws of Darkness'
        \s*\(\s*(?P<year>\d{4})\s*\)  #          '(2003)'
        \s*$""", re.VERBOSE)

PARENT_RANGE_RX = re.compile(
    r"""^(?P<series>.+?)\s*\(\s*\d{4}\s*-\s*\d{4}\s*\)\s*$""", re.VERBOSE)
SEQ_TITLE_YEAR_RX = re.compile(
    r"^\s*(?P<seq>\d+)\s*[-_]\s*(?P<title>.+?)\s*\(\s*(?P<year>\d{4})\s*\)\s*$"
)
# ───────────── optional deps ────────────────────────────────────────────────
try:
    import requests, mutagen
    from mutagen import File as MFile
    from bs4 import BeautifulSoup
except ImportError as e:
    sys.exit(
        "missing dependency: {}  ➜  pip install mutagen requests beautifulsoup4".format(
            e.name
        )
    )

# colour
try:
    from rich import print as rprint
    from rich.prompt import Confirm
except ImportError:
    _T = re.compile(r"\[/?[a-z]+.*?]", re.I)
    def rprint(*a, **k): print(_T.sub("", " ".join(map(str, a))), **k)
    class Confirm:
        @staticmethod
        def ask(q:str, default:bool=False):
            ans=input(f"{q} [{'Y/n' if default else 'y/N'}] ").strip().lower()
            return default if ans=="" else ans in {"y","yes"}

FFMPEG = shutil.which("ffmpeg") if WRITE_TAGS else None
if WRITE_TAGS and not FFMPEG:
    rprint("[yellow]⚠ FFmpeg not found – tag writing disabled.[/]")
    WRITE_TAGS = False
    

# ───────────── dataclass ────────────────────────────────────────────────────
@dataclass
class Meta:
    author:str
    title:str
    year:Optional[str]=None
    series:Optional[str]=None
    seq:Optional[str]=None
    narr:Optional[str]=None

# ───────────── helpers ──────────────────────────────────────────────────────
def slug(t:str)->str:
    return re.sub(r'[<>:"/\\|?*\x00-\x1F]',"",t).strip().rstrip(" .")

def leaf_dirs(root:Path)->List[Path]:
    return [p for p in root.rglob("*")
            if p.is_dir()
            and any(f.suffix.lower() in AUDIO_EXTS for f in p.iterdir())
            and not any(c.is_dir() and any(g.suffix.lower() in AUDIO_EXTS for g in c.iterdir())
                        for c in p.iterdir())]

# ───────────── existing tag reader ──────────────────────────────────────────
def tags_from_track(track:Path)->Optional[Meta]:
    try:
        au = MFile(track, easy=True)
    except mutagen.MutagenError:
        return None
    if not au or "artist" not in au or "album" not in au:
        return None
    return Meta(
        author = au["artist"][0],
        title  = au["album"][0],
        year   = au.get("date",[None])[0][:4] if "date" in au else None,
        series = au.get("series",[None])[0] if "series" in au else None,
        seq    = au.get("series-part",[None])[0] if "series-part" in au else None,
        narr   = au.get("composer",[None])[0] if "composer" in au else None,
    )

# ───────────── folder-name guess (uses TAIL_RX, PAREN_RX, YEAR_RX) ───────────
def clean_tail(s:str)->str:
    return TAIL_RX.sub("", s).strip()

def guess_from_folder(leaf: Path) -> Meta:
    """
    1) Parse a leaf folder name like "5 - Jaws of Darkness (2003)" → seq=5, title, year.
    2) If its parent is "Southern Victory (1997-2007)", extract series="Southern Victory"
       and set author_dir = parent.parent.
       Otherwise, author_dir = parent.
    3) Climb from author_dir upward until we find a folder name that "looks like"
       an author (contains a space but isn't just a year).
    4) Return Meta(author, title, year, series, seq, narr=None).
    """
    # 1) Try to match "Seq - Title (Year)" exactly.
    m = LEAF_RX.match(leaf.name)
    if m:
        seq   = m.group("seq")
        title = m.group("title").strip()
        year  = m.group("year")
    else:
        # Fallback: strip common tails and try to find a year anywhere
        seq = None
        raw = PAREN_RX.sub("", clean_tail(leaf.name)).strip()
        y   = YEAR_RX.search(raw)
        year = y.group(1) if y else None
        title = raw

    # 2) Look at parent folder for a "<Series> (YYYY-YYYY)" pattern
    parent = leaf.parent
    series = None
    parent_match = PARENT_RANGE_RX.match(parent.name)
    if parent_match:
        series = parent_match.group("series").strip()
        author_dir = parent.parent
    else:
        author_dir = parent

    # 3) Climb up until we find a plausible author name (contains a space, not just a year)
    author = "Unknown Author"
    for candidate in [author_dir, *author_dir.parents]:
        name = candidate.name
        # if name has at least one space and is not exactly a 4-digit year:
        if " " in name and not YEAR_RX.fullmatch(name):
            author = name
            break

    return Meta(author=author, title=title, year=year, series=series, seq=seq)

# ───────────── online lookup (Open Library ▸ Google Books) ──────────────────
def ol_search_all(meta: Meta) -> List[Meta]:
    try:
        q = f"title:{meta.title} author:{meta.author}"
        r = requests.get(
            "https://openlibrary.org/search.json",
            params={"q": q, "limit": 5}, timeout=10,
        ).json()
        out = []
        for doc in r.get("docs", []):
            out.append(
                Meta(
                    author=", ".join(doc.get("author_name", ["Unknown"])),
                    title=doc.get("title"),
                    year=str(doc.get("first_publish_year")) if doc.get("first_publish_year") else None,
                )
            )
        return out
    except Exception:
        return []

def gb_search_all(meta: Meta) -> List[Meta]:
    try:
        q = f'intitle:"{meta.title}"+inauthor:"{meta.author}"'
        r = requests.get(
            "https://www.googleapis.com/books/v1/volumes",
            params={"q": q, "maxResults": 5}, timeout=10,
        ).json()
        out = []
        for item in r.get("items", []):
            info = item["volumeInfo"]
            out.append(
                Meta(
                    author=", ".join(info.get("authors", ["Unknown"])),
                    title=info.get("title"),
                    year=info.get("publishedDate", "")[:4] or None,
                )
            )
        return out
    except Exception:
        return []

def audible_search_all(meta: Meta) -> List[Meta]:
    try:
        q = f"{meta.title} {meta.author}"
        html = requests.get(
            "https://www.audible.com/search",
            params={"keywords": q},
            headers={"User-Agent": "Mozilla/5.0"},
            timeout=10,
        ).text
        soup = BeautifulSoup(html, "html.parser")
        out = []
        for item in soup.select("li.bc-list-item"):
            title_el = item.select_one("h3")
            author_el = item.select_one(".authorLabel a")
            year_el = item.select_one(".releaseDateLabel+span")
            if not title_el or not author_el:
                continue
            year = None
            if year_el:
                m = re.search(r"\d{4}", year_el.get_text())
                if m:
                    year = m.group(0)
            out.append(
                Meta(
                    author=author_el.get_text(strip=True),
                    title=title_el.get_text(strip=True),
                    year=year,
                )
            )
            if len(out) >= 5:
                break
        return out
    except Exception:
        return []

def _similarity(a: Meta, b: Meta) -> float:
    t1 = f"{a.author} {a.title}".lower()
    t2 = f"{b.author} {b.title}".lower()
    return SequenceMatcher(None, t1, t2).ratio()

def choose_meta(guess: Meta) -> Optional[Meta]:
    candidates = (
        ol_search_all(guess)
        + gb_search_all(guess)
        + audible_search_all(guess)
    )
    if not candidates:
        return None

    seen = set()
    unique = []
    for c in candidates:
        key = (c.author.lower(), c.title.lower())
        if key not in seen:
            unique.append(c)
            seen.add(key)
    candidates = unique

    candidates.sort(key=lambda m: _similarity(guess, m), reverse=True)

    for hit in candidates:
        score = _similarity(guess, hit)
        rprint(
            f"  guess: [italic]{guess.title}[/] by {guess.author} ({guess.year or '?'})"
        )
        rprint(
            f"  match: [bold]{hit.title}[/] by {hit.author} ({hit.year or '?'})  score: {score:.2f}"
        )
        if AUTO_YES or Confirm.ask("  use this metadata?", default=score > 0.8):
            return hit
    return None

# ───────────── FFmpeg tag writer (title / artist / year) ─────────────────────
def write_tags(track:Path, meta:Meta):
    if not WRITE_TAGS: return
    tmp = track.with_suffix(track.suffix+".tmp")
    cmd=[FFMPEG,"-nostdin","-loglevel","error","-y","-i",str(track),"-codec","copy",
         "-metadata",f"artist={meta.author}",
         "-metadata",f"album={meta.title}",
         "-metadata",f"title={track.stem}"]
    if meta.series:
        cmd += ["-metadata", f"series={meta.series}"]
    if meta.seq:
        cmd += ["-metadata", f"series-part={meta.seq}"]
    if meta.year: cmd+=["-metadata",f"date={meta.year}"]
    subprocess.run(cmd,stdout=subprocess.DEVNULL,stderr=subprocess.DEVNULL)
    if tmp.exists(): tmp.replace(track)

# ───────────── disc-flattener ────────────────────────────────────────────────
def flatten(folder: Path, dry: bool):
    discs = []
    for p in folder.iterdir():
        if not p.is_dir():
            continue
        m = DISC_RX.search(p.name) or PART_RX.search(p.name)
        if m:
            discs.append((int(m.group("num")), p))
    discs.sort(key=lambda t: t[0])
    if not discs:
        return

    tracks = []
    single_file = True
    for num, d in discs:
        disc_tracks = sorted(t for t in d.iterdir() if t.suffix.lower() in AUDIO_EXTS)
        tracks.extend((num, t) for t in disc_tracks)
        if len(disc_tracks) != 1:
            single_file = False
    if not tracks:
        return

    rprint(f"  · flatten {len(discs)} disc dirs → {len(tracks)} tracks")
    if single_file:
        digits = len(str(len(discs)))
        for num, src in tracks:
            dest = folder / f"Part {num:0{digits}d}{src.suffix.lower()}"
            rprint(f"    {'mv' if not dry else '↪'} {src.name} → {dest.name}")
            if not dry:
                dest.parent.mkdir(exist_ok=True)
                shutil.move(src, dest)
    else:
        digits = len(str(len(tracks)))
        for i, (num, src) in enumerate(tracks, 1):
            dest = folder / f"Track {i:0{digits}d}{src.suffix.lower()}"
            rprint(f"    {'mv' if not dry else '↪'} {src.name} → {dest.name}")
            if not dry:
                dest.parent.mkdir(exist_ok=True)
                shutil.move(src, dest)

    if not dry:
        for _, d in discs:
            try:
                d.rmdir()
            except OSError:
                pass

# ───────────── track renamer ─────────────────────────────────────────────────
def rename_tracks(folder:Path):
    tracks=sorted(p for p in folder.iterdir() if p.suffix.lower() in AUDIO_EXTS)
    digits=len(str(len(tracks)))
    for i,p in enumerate(tracks,1):
        new=p.with_name(f"Track {i:0{digits}d}{p.suffix.lower()}")
        if new!=p: p.rename(new)

# ───────────── build Audiobookshelf dest path ────────────────────────────────
# ───────────── updated dest_path() with truncation ────────────────────────────
# ───────────── updated dest_path() with per-component truncation ─────────────
MAX_AUTHOR_LEN = 50
MAX_SERIES_LEN = 50
MAX_TITLE_LEN  = 50
def _truncate(name: str, limit: int) -> str:
    """
    Return a slugged version of name truncated to at most `limit` characters,
    trimming any trailing dots or spaces.
    """
    slugged = slug(name)
    if len(slugged) <= limit:
        return slugged
    return slugged[:limit].rstrip(". ")

def dest_path(lib: Path, meta: Meta) -> Path:
    """
    Build the Audiobookshelf destination path, truncating each component:
      • <author>  → at most MAX_AUTHOR_LEN
      • <series>  → at most MAX_SERIES_LEN
      • <title>   → at most MAX_TITLE_LEN
    """
    # 1) Truncate author
    author_folder = _truncate(meta.author or "Unknown Author", MAX_AUTHOR_LEN)
    dest = lib / author_folder

    # 2) Truncate series, if present
    if meta.series:
        series_folder = _truncate(meta.series, MAX_SERIES_LEN)
        dest /= series_folder

    # 3) Build the “Vol … – YYYY – Title {Narrator}” bits
    bits = []
    if meta.seq:
        bits.append(f"Vol {meta.seq}")
    if meta.year:
        bits.append(meta.year)
    bits.append(meta.title)
    if meta.narr:
        bits.append(f"{{{meta.narr}}}")

    full_title = " - ".join(bits)
    title_slug = _truncate(full_title, MAX_TITLE_LEN)

    # 4) Append the truncated title slug
    dest /= title_slug
    return dest

# ───────────── process one folder ────────────────────────────────────────────
def process(folder: Path, lib: Path, dry: bool, yes: bool, summary: dict):
    summary["total"] += 1

    # 1) Gather all audio files in this folder
    audio_files = [p for p in folder.iterdir() if p.suffix.lower() in AUDIO_EXTS]
    if not audio_files:
        rprint("• no audio:", folder)
        summary["skip"] += 1
        return

    # 2) Look for the first file that already has valid artist+album tags
    meta: Optional[Meta] = None
    for t in audio_files:
        existing = tags_from_track(t)
        if existing:
            meta = existing
            break

    # 3) If none of the files had tags, do the online‐lookup flow
    if not meta:
        # Guess metadata from folder name
        guess = guess_from_folder(folder)
        # Prompt the user (or auto‐yes) for a match
        hit = choose_meta(guess)
        if not hit:
            rprint("[yellow]• skip (no tags / no match):[/] ", folder.relative_to(SRC))
            summary["skip"] += 1
            return

        # Write tags to all tracks in this folder
        for t in audio_files:
            write_tags(t, hit)
        meta = hit

    # 4) At this point 'meta' is guaranteed to contain author/title, etc.
    #    We can flatten / rename / move as before.

    if FLATTEN_DISCS:
        flatten(folder, dry)
    if RENAME_TRACKS and not FLATTEN_DISCS:
        rename_tracks(folder)

    dest = dest_path(lib, meta)
    if dest.exists():
        # If the series folder exists but is empty, we can still write into it
        if dest.is_dir() and not any(dest.iterdir()):
            pass
        elif dest.is_dir():
            rprint("[cyan]• book already moved, skip:[/]", dest.relative_to(lib))
            summary["exists"] += 1
            return
        else:
            rprint("[red]✗ destination collision (file exists), skip:[/]", dest.relative_to(lib))
            summary["exists"] += 1
            return

    rprint(f"{'mv' if not dry else '↪'} {folder.relative_to(SRC)} → {dest.relative_to(lib)}")
    if not dry:
        shutil.move(str(folder), str(dest))
        summary["moved"] += 1
    else:
        summary["would_move"] += 1


# ───────────── CLI driver ────────────────────────────────────────────────────
def main(src:Path, lib:Path, commit:bool, yes:bool):
    summary=defaultdict(int)
    for leaf in leaf_dirs(src):
        process(leaf,lib,dry=not commit,yes=yes,summary=summary)
    rprint("\n[bold]summary[/]")
    for k in ("total","moved","would_move","exists","skip"):
        rprint(f"  {k:12}: {summary[k]}")

if __name__=="__main__":
    ap=argparse.ArgumentParser(
        formatter_class=argparse.RawDescriptionHelpFormatter,
        description="Tag via Open Library / Google Books, flatten discs & build Audiobookshelf folders.",
        epilog=textwrap.dedent("""\
            options
            -------
              --commit    actually move / write tags (omit for preview)
              --yes       auto-accept every metadata match
            """))
    ap.add_argument("source_root", type=Path)
    ap.add_argument("library_root", type=Path)
    ap.add_argument("--commit", action="store_true")
    ap.add_argument("--yes",    action="store_true")
    args=ap.parse_args()
    SRC=args.source_root.resolve(); LIB=args.library_root.resolve()
    if not SRC.is_dir(): sys.exit("source_root not found")
    LIB.mkdir(exist_ok=True, parents=True)
    AUTO_YES=args.yes
    main(SRC,LIB,args.commit,args.yes)<|MERGE_RESOLUTION|>--- conflicted
+++ resolved
@@ -1,12 +1,6 @@
 #!/usr/bin/env python3
-"""
-<<<<<<< HEAD
+
 ABtools/combobook.py  ·  v1.3  ·  2025-06-14
-=======
-ABtools/combobook.py  ·  v1.2  ·  2025-06-14
->>>>>>> fb55371e
-Tag (Open Library / Google Books / Audible) → flatten discs → build Audiobookshelf folders
-in one pass.
 
 USAGE
 -----
